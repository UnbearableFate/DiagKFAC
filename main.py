--- conflicted
+++ resolved
@@ -1,17 +1,7 @@
-<<<<<<< HEAD
-=======
-#!/usr/bin/env python3
-"""
-纯YAML配置驱动的主训练脚本
-基于 trainning_kit/yaml_config_parser.py 构建
-"""
-
->>>>>>> b5d46721
 import datetime
 import sys
 import os
 import torch.distributed as dist
-<<<<<<< HEAD
 from trainning_kit.yaml_config_parser import merged_args_parser
 from trainning_kit.trainer import Trainer
 
@@ -21,75 +11,13 @@
 dist.init_process_group(backend='nccl', timeout=timeout)
 print("Distributed process group initialized.")
 print(f"World Size: {dist.get_world_size()}, World Rank: {dist.get_rank()} hostname {os.uname().nodename}")
-# if dist.get_rank() == 0:
-#     import logging
-#     logging.basicConfig(level=logging.INFO, format='%(asctime)s - %(levelname)s - %(message)s')
+if dist.get_rank() == 0:
+    import logging
+    logging.basicConfig(level=logging.INFO, format='%(asctime)s - %(levelname)s - %(message)s')
 
 trainer = Trainer(args)
 dist.barrier()  # 确保所有进程在开始前同步
 trainer.train_and_evaluate()
 dist.destroy_process_group()
 trainer.print_after_train()
-exit(0)
-=======
-# 添加项目根目录到Python路径
-sys.path.insert(0, os.path.dirname(os.path.abspath(__file__)))
-
-from trainning_kit.yaml_config_parser import merged_args_parser
-from trainning_kit.trainer import Trainer
-
-
-def main():
-    """
-    主函数 - 使用yaml_config_parser的完整功能
-    支持以下用法：
-    1. python main_yaml_pure.py --config configs/xxx.yaml
-    2. python main_yaml_pure.py --config configs/xxx.yaml --experiment-name xxx
-    3. python main_yaml_pure.py --model xxx --dataset xxx --opt xxx (传统方式)
-    """
-    # 使用yaml_config_parser中的merged_args_parser
-    # 它已经包含了完整的命令行解析和YAML配置加载逻辑
-    args = merged_args_parser()
-    
-    # 创建并运行训练器
-    trainer = Trainer(args)
-    
-    if args.test_only:
-        print("Running in test-only mode...")
-        trainer.test_only()
-    else:
-        print("Starting training...")
-        trainer.train_and_evaluate()
-
-if __name__ == "__main__":
-    
-    if os.getenv('MASTER_ADDR') is not None:
-        timeout = datetime.timedelta(seconds=30)
-        rank = os.getenv("RANK")
-        world_size = os.getenv("WORLD_SIZE")
-        
-        if rank is None and world_size is None:
-            world_size = int(os.getenv('OMPI_COMM_WORLD_SIZE', -1))
-            rank = int(os.getenv('OMPI_COMM_WORLD_RANK', -1))
-
-            if world_size == -1 or rank == -1:
-                from mpi4py import MPI
-                rank = MPI.COMM_WORLD.Get_rank()
-                world_size = MPI.COMM_WORLD.Get_size()
-        
-        if world_size < 1:
-            raise ValueError("WORLD_SIZE must be greater than 0")
-        
-        print(f"World Size: {world_size}, World Rank: {rank} hostname {os.uname().nodename}")
-        dist.init_process_group(backend='nccl', timeout=timeout, rank=rank, world_size=world_size)
-        print("Distributed process group initialized.")
-        print(f"World size: {dist.get_world_size()}, Rank: {dist.get_rank()}")
-        if dist.get_rank() == 0:
-            import logging
-            logging.basicConfig(level=logging.INFO, format='%(asctime)s - %(levelname)s - %(message)s')
-    
-    main()
-    
-    if dist.is_initialized():
-        dist.destroy_process_group()
->>>>>>> b5d46721
+exit(0)